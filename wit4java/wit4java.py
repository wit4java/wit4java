"""
 This file is part of wit4java, an execution-based violation-witness validator for Java
 https://github.com/wit4java/wit4java.

 This module deals with the main functionality of the tool
"""
import os
import sys
import tempfile

from shutil import rmtree

import argparse

from wit4java.testharness import TestHarness
from wit4java.processors import JavaFileProcessor, WitnessProcessor, filter_assumptions
from wit4java import __version__


def dir_path(path):
    """
    Checks if a path is a valid directory
    :param path: Potential directory
    :return: The original path if valid
    """
    if os.path.isdir(path):
        return path
    raise argparse.ArgumentTypeError(f"readable_dir:{path} is not a valid path")


def create_argument_parser() -> argparse.ArgumentParser:
    """
    Creates a parser for the command-line options.
    @return: An argparse.ArgumentParser instance
    """
    parser = argparse.ArgumentParser(
        description="""
                   Validate a given Java program with a witness conforming to the appropriate SV-COMP
                   exchange format.
               """,
    )

    parser.add_argument(
        'benchmark',
        type=dir_path,
        help="Path to the benchmark directory"
    )

    parser.add_argument(
        '--packages',
        dest='package_paths',
        type=dir_path,
        nargs='*',
        help="Path to the packages used by the benchmark"
    )

    parser.add_argument(
        '--witness',
        dest='witness_file',
        required=True,
        type=str,
        action="store",
        help='Path to the witness file. Must conform to the exchange format'
    )

    parser.add_argument('--local-dir', help='perform all of the processing in the current directory', action='store_true')

    parser.add_argument(
        '--local-dir',
        help='perform all of the processing in the current directory',
        action='store_true'
    )

    parser.add_argument(
        "--version", action="version", version="%(prog)s " + __version__
    )

    return parser


def main():
    parser = create_argument_parser()
    config = parser.parse_args(sys.argv[1:])
    config = vars(config)
    try:
        print(f'wit4java version: {__version__}')
        print("witness: ", config['witness_file'])

        # Create temporary directory for easier cleanup
        directory = '.' if config['local_dir'] else tempfile.mkdtemp()
<<<<<<< HEAD
=======
        print(directory)
>>>>>>> 17ee3571
        # Instantiate file processors
        jfp = JavaFileProcessor(directory, config['benchmark'], config['package_paths'])
        wfp = WitnessProcessor(directory, config['witness_file'])

        # Need to preprocess and move to current directory to utilise mockito
        jfp.preprocess()
        wfp.preprocess()

        # Process files to get type mapping and assumption list
        assumptions = wfp.extract_assumptions()
        nondet_mappings = jfp.extract_nondet_mappings()
        assumption_values = filter_assumptions(nondet_mappings, assumptions)
        # Construct tests harness
        test_harness = TestHarness(directory)
        test_harness.build_test_harness(assumption_values)
        outcome = test_harness.run_test_harness()
        print(outcome)

        # Teardown moved files if not in local directory
        if not config['local_dir']:
            rmtree(directory)

    except BaseException as err:
        print(f'wit4java: Could not validate witness \n{err}')
    sys.exit()


if __name__ == "__main__":
    main()<|MERGE_RESOLUTION|>--- conflicted
+++ resolved
@@ -63,8 +63,6 @@
         help='Path to the witness file. Must conform to the exchange format'
     )
 
-    parser.add_argument('--local-dir', help='perform all of the processing in the current directory', action='store_true')
-
     parser.add_argument(
         '--local-dir',
         help='perform all of the processing in the current directory',
@@ -88,10 +86,7 @@
 
         # Create temporary directory for easier cleanup
         directory = '.' if config['local_dir'] else tempfile.mkdtemp()
-<<<<<<< HEAD
-=======
-        print(directory)
->>>>>>> 17ee3571
+
         # Instantiate file processors
         jfp = JavaFileProcessor(directory, config['benchmark'], config['package_paths'])
         wfp = WitnessProcessor(directory, config['witness_file'])
